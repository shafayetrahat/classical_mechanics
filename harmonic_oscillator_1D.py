import numpy as np
import matplotlib.pyplot as plt
import argparse
import sys
import time  # for timing the simulation

def parse_arguments():
    """Read in and validate the user input from the command line"""
    parser = argparse.ArgumentParser(
        description="Leap-frog simulation of two partiles harmonically oscillating.",
        usage="python %(prog)s <simulation_time> <time_step (dt)>")
    parser.add_argument("--time", type=float, required=True, help="Total simulation time (must be > 0)")
    parser.add_argument("--dt", type=float, required=True, help="Time step length (must be > 0")
    args = parser.parse_args()

    # Validation of the input
    if args.time <= 0:
        print("Error: Simulation time must be greater than 0.")
        sys.exit(1)
    elif args.dt <= 0:
        print("Error: Time step (dt) must be greater than 0.")
        sys.exit(1)
    elif args.dt > args.time:
        print("Error: Time step is larger than the simulation time.")
        sys.exit(1)
    return args.time, args.dt

def calculate_force(x1, x2, spring_constant, x_equilibrium):
    """Calculate the force acting between the two particles due to the spring."""
    return -spring_constant * (x1 - x2 - x_equilibrium)

def calculate_momentum(mass, v1, v2):
    """Calculate the linear momentum of the system."""
    return mass * (v1 + v2)

def calculate_velocity(v1_old, v2_old, dt, force, mass):
    """Compute velocity using the leap-frog method."""
    v1_new = v1_old + 0.5 * dt * (force / mass)
    v2_new = v2_old - 0.5 * dt * (force / mass)
    return v1_new, v2_new

def calculate_position(x1_old, x2_old, dt, v1_halfstep, v2_halfstep):
    """Compute new position using the leap-frog method."""
    x1_new = x1_old + v1_halfstep * dt
    x2_new = x2_old + v2_halfstep * dt
    return x1_new, x2_new

def analytical_solution(t, x1_0, x2_0, v1_0, v2_0, mass, spring_constant, x0=0.0):
    """Compute the analytical solution for two identical masses connected by a spring."""
    # Reduced mass for two equal masses
    reduced_m = mass / 2  
    # Angular frequency using the reduced mass
    omega = np.sqrt(spring_constant / reduced_m)

    # Relative motion initial conditions
    x_rel_0 = x1_0 - x2_0 - x0  # Initial relative displacement
    v_rel_0 = v1_0 - v2_0       # Initial relative velocity

    # Amplitude and phase angle
    A = np.sqrt(x_rel_0**2 + (v_rel_0 / omega)**2)
    phi = np.arctan2(-v_rel_0, omega * x_rel_0)

    # Compute relative motion
    x_rel_t = A * np.cos(omega * t + phi)
    # Center of mass motion (since both masses are equal, it simplifies)
    x_cm_t = (x1_0 + x2_0) / 2 + (v1_0 + v2_0) * t / 2
    
    # Compute individual positions
    x1_analytical = x_cm_t + (x_rel_t + x0) / 2
    x2_analytical = x_cm_t - (x_rel_t + x0) / 2
    return x1_analytical, x2_analytical

def calculate_rmsd(x1_sim, x2_sim, x1_analytical, x2_analytical):
    """Calculate the Root Mean Square Deviation (RMSD) between simulated and analytical positions."""
    return np.sqrt(np.mean((x1_sim - x1_analytical)**2 + (x2_sim - x2_analytical)**2))

def leapfrog(timesteps, dt, mass, spring_constant, x_equilibrium, x1, x2, v1, v2):
    """Run the leap-frog simulation."""
    
    # Data storage
    x1_list, x2_list = [x1], [x2]
    v1_list, v2_list = [v1], [v2]
    x1_analytic_list, x2_analytic_list = [x1], [x2]
    momentum_list = [calculate_momentum(mass, v1, v2)]
    rmsd_list = []

    # Leap-frog algorithm
    force = calculate_force(x1, x2, spring_constant, x_equilibrium)
    for step in range(timesteps):
        # Update velocities and positions
        v1_halfstep, v2_halfstep = calculate_velocity(v1, v2, dt, force, mass)
        x1, x2 = calculate_position(x1, x2, dt, v1_halfstep, v2_halfstep)
        force = calculate_force(x1, x2, spring_constant, x_equilibrium)
        v1, v2 = calculate_velocity(v1_halfstep, v2_halfstep, dt, force, mass)

        # Store data
        x1_list.append(x1)
        x2_list.append(x2)
        v1_list.append(v1)
        v2_list.append(v2)
        momentum_list.append(calculate_momentum(mass, v1, v2))

        # Compute analytical solution
        t = (step + 1) * dt
        x1_analytical, x2_analytical = analytical_solution(t, x1_list[0], x2_list[0], v1_list[0], v2_list[0], mass, spring_constant, x_equilibrium)
        x1_analytic_list.append(x1_analytical)
        x2_analytic_list.append(x2_analytical)
        # Calculate RMSD
        rmsd = calculate_rmsd(x1, x2, x1_analytical, x2_analytical)
        rmsd_list.append(rmsd)

    return x1_list, x2_list, momentum_list, rmsd_list, x1_analytic_list, x2_analytic_list

def plot_results(timesteps, x1_list, x2_list, momentum_list, rmsd_list, x1_analytic_list, x2_analytic_list, dt):
    """Plot the results: particle positions, momentum conservation, and RMSD."""
    
    # Position plot
    plt.figure(figsize=(10, 4))
    # leap-frog results
    plt.plot(np.arange(timesteps + 1) * dt, x1_list, label="Leap-frog: Particle 1", color='lightcoral', lw=3)
    plt.plot(np.arange(timesteps + 1) * dt, x2_list, label="Leap-frog: Particle 2", color='aqua', lw=3)
    # analytical results
    plt.plot(np.arange(timesteps + 1) * dt, x1_analytic_list, label="Analytical: Particle 1", color='darkred', lw=1, linestyle='dashed')
    plt.plot(np.arange(timesteps + 1) * dt, x2_analytic_list, label="Analytical: Particle 2", color='midnightblue', lw=1, linestyle='dashed')

    plt.xlabel("Time")
    plt.ylabel("Position")
    plt.title(f"Particle Positions (dt = {dt})")
    plt.legend(loc='upper right')
    plt.xlim(0, timesteps * dt)
    plt.grid(True, linewidth=0.5)
    plt.tight_layout()
    plt.savefig(f"position_plot_dt_{dt}.png", dpi=300)

    # Momentum plot
    plt.figure(figsize=(10, 4))
    plt.plot(np.arange(timesteps + 1) * dt, momentum_list, label="Linear Momentum")
    plt.xlabel("Time")
    plt.ylabel("Linear Momentum")
    plt.title(f"Momentum Conservation (dt = {dt})")
    plt.legend()
    plt.xlim(0, timesteps * dt)
    plt.tight_layout()
    plt.savefig(f"momentum_plot_dt_{dt}.png", dpi=300)

    # RMSD plot
    plt.figure(figsize=(10, 4))
    plt.plot(np.arange(timesteps) * dt, rmsd_list, label="RMSD", color='red')
    plt.xlabel("Time")
    plt.ylabel("RMSD")
    plt.title(f"Root Mean Square Deviation (RMSD) (dt = {dt})")
    plt.legend()
    plt.xlim(0, timesteps * dt)
    plt.tight_layout()
    plt.savefig(f"rmsd_plot_dt_{dt}.png", dpi=300)

def save_xyz(filename, x1_list, x2_list):
    """
    Saves the trajectory of two particles in .xyz format.
    
    Parameters:
    filename (str): Name of the output file.
    x1_list (list): List of x-coordinates for particle 1.
    x2_list (list): List of x-coordinates for particle 2.
    """
    with open(filename, "w") as f:
        for i in range(len(x1_list)):
            f.write("2\n")  # Number of particles
            f.write(f"Timestep {i}\n")  # Comment line
            f.write(f"P1 {x1_list[i]:.6f} 0.000000 0.000000\n")  # Particle 1
            f.write(f"P2 {x2_list[i]:.6f} 0.000000 0.000000\n")  # Particle 2

if __name__ == "__main__":
    # _____________________________variables________________________________________________
    # Read in the user's input: total simulation time and time step length (Δt)
    analysis_time, dt = parse_arguments()
   
    # Fixed variables, not asked from the user   
    mass = 1                 # Particle mass
    spring_constant = 1      # Spring constant
    x_equilibrium = 1        # Equilibrium position

    # rmsd_values = []        # necessary when plotting mean RMSD vs Δt
    # comp_time_values = []   # necessary when plotting computational time vs Δt
    dt_values = [dt]
    for dt in dt_values:
        timesteps = int(analysis_time / dt)
        x1, x2 = 0, 0                           # Initial positions
        v1, v2 = np.random.uniform(-1, 1, 2)    # Initial velocities

        print(f"Running simulation with dt = {dt}")
        # start_time = time.time()  # Start timing, decomment when performing analysis part
        x1_list, x2_list, momentum_list, rmsd_list, x1_analytic_list, x2_analytic_list = leapfrog(
            timesteps, dt, mass, spring_constant, x_equilibrium, x1, x2, v1, v2
        )
        # end_time = time.time()  # End timing, decomment when performing analysis part

        # Store RMSD and computational time, when doing analysis part
        # rmsd_values.append(np.mean(rmsd_list))
        # comp_time_values.append(end_time - start_time)

        print(f"Initial momentum: {momentum_list[0]:.3f}")
        print(f"Final momentum: {momentum_list[-1]:.3f}")
        print(f"Momentum change: {momentum_list[-1] - momentum_list[0]:.3e}")

        # Plot results
        plot_results(timesteps, x1_list, x2_list, momentum_list, rmsd_list, x1_analytic_list, x2_analytic_list, dt)
        save_xyz(f"trajectory_dt_{dt}.xyz", x1_list, x2_list)

    # ___________analysis of computational time vs. Δt and mean RMSD vs. Δt____________________________

    # Plot RMSD vs. Timestep
    # plt.figure(figsize=(8, 5))
    # plt.plot(dt_values, rmsd_values, marker='o', linestyle='-', color='blue')
    # plt.xlabel("Timestep (Δt)")
    # plt.ylabel("Mean RMSD")
    # plt.title("Mean RMSD vs. Timestep")
    # plt.grid(True)
    # plt.savefig("rmsd_vs_timestep.png")
    # plt.show()

    # Plot Computational Time vs. Timestep
<<<<<<< HEAD
    plt.figure(figsize=(8, 5))
    plt.plot(dt_values, time_values, marker='o', linestyle='-', color='red')
    plt.xlabel("Timestep (Δt)")
    plt.ylabel("Computational Time (s)")
    plt.title("Computational Time vs. Timestep")
    plt.grid(True)
    plt.savefig("time_vs_timestep.png")
=======
    # plt.figure(figsize=(8, 5))
    # plt.plot(dt_values, comp_time_values, marker='o', linestyle='-', color='red')
    # plt.xlabel("Timestep (Δt)")
    # plt.ylabel("Computational Time (s)")
    # plt.title("Computational Time vs. Timestep")
    # plt.grid(True)
    # plt.savefig("time_vs_timestep.png")
>>>>>>> a1782f00
    # plt.show()<|MERGE_RESOLUTION|>--- conflicted
+++ resolved
@@ -220,15 +220,6 @@
     # plt.show()
 
     # Plot Computational Time vs. Timestep
-<<<<<<< HEAD
-    plt.figure(figsize=(8, 5))
-    plt.plot(dt_values, time_values, marker='o', linestyle='-', color='red')
-    plt.xlabel("Timestep (Δt)")
-    plt.ylabel("Computational Time (s)")
-    plt.title("Computational Time vs. Timestep")
-    plt.grid(True)
-    plt.savefig("time_vs_timestep.png")
-=======
     # plt.figure(figsize=(8, 5))
     # plt.plot(dt_values, comp_time_values, marker='o', linestyle='-', color='red')
     # plt.xlabel("Timestep (Δt)")
@@ -236,5 +227,4 @@
     # plt.title("Computational Time vs. Timestep")
     # plt.grid(True)
     # plt.savefig("time_vs_timestep.png")
->>>>>>> a1782f00
     # plt.show()